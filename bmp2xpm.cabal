name:                bmp2xpm
version:             0.0.1
synopsis:            An embarrassingly simple image conversion program.
homepage:            https://gitorious.org/junkdrawer/bmp2xpm/
license:             BSD3
license-file:        LICENSE
author:              Sajith Sasidharan
maintainer:          sajith@nonzen.in
build-type:          Simple
cabal-version:       >=1.10

Flag prof
    Description:  Turn on profiling.
    Default:      False

Flag eventlog
    Description:  Turn on eventlog.
    Default:      False

executable bmp2xpm
    main-is:          Main.hs

    build-depends:    base
                    , binary
                    , directory
                    , filepath
                    , bytestring
                    , containers
                    , text
                    , formatting
                    , parallel
                    , deepseq
                    , vector

    default-language: Haskell2010

    if flag(prof)
<<<<<<< HEAD
        ghc-options: -threaded -O2 -Wall -rtsopts -prof -auto-all -fno-warn-orphans -fno-warn-missing-methods

    if flag(eventlog)
        ghc-options: -threaded -O2 -Wall -rtsopts -eventlog -fno-warn-orphans -fno-warn-missing-methods

    ghc-options: -threaded -O2 -Wall -fno-warn-orphans -fno-warn-missing-methods

=======
        ghc-options: -threaded -O2 -Wall -rtsopts -prof -auto-all

    if flag(eventlog)
        ghc-options: -threaded -O2 -Wall -rtsopts -eventlog

    ghc-options: -threaded -O2 -Wall
>>>>>>> faec18bf
<|MERGE_RESOLUTION|>--- conflicted
+++ resolved
@@ -35,19 +35,9 @@
     default-language: Haskell2010
 
     if flag(prof)
-<<<<<<< HEAD
         ghc-options: -threaded -O2 -Wall -rtsopts -prof -auto-all -fno-warn-orphans -fno-warn-missing-methods
 
     if flag(eventlog)
         ghc-options: -threaded -O2 -Wall -rtsopts -eventlog -fno-warn-orphans -fno-warn-missing-methods
 
     ghc-options: -threaded -O2 -Wall -fno-warn-orphans -fno-warn-missing-methods
-
-=======
-        ghc-options: -threaded -O2 -Wall -rtsopts -prof -auto-all
-
-    if flag(eventlog)
-        ghc-options: -threaded -O2 -Wall -rtsopts -eventlog
-
-    ghc-options: -threaded -O2 -Wall
->>>>>>> faec18bf
